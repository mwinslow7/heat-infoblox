# Copyright (c) 2015 Infoblox Inc.
# All Rights Reserved.
#
#    Licensed under the Apache License, Version 2.0 (the "License"); you may
#    not use this file except in compliance with the License. You may obtain
#    a copy of the License at
#
#         http://www.apache.org/licenses/LICENSE-2.0
#
#    Unless required by applicable law or agreed to in writing, software
#    distributed under the License is distributed on an "AS IS" BASIS, WITHOUT
#    WARRANTIES OR CONDITIONS OF ANY KIND, either express or implied. See the
#    License for the specific language governing permissions and limitations
#    under the License.

import logging

from heat.common import exception
from heat.common.i18n import _
from heat.engine import attributes
from heat.engine import constraints
from heat.engine import properties
from heat.engine import resource
from heat.engine import support

from heat_infoblox import resource_utils


LOG = logging.getLogger(__name__)


class NameServerGroupMember(resource.Resource):
    '''A resource which represents a name server group.

    Use this resource to create, modify, and delete name server groups in the
    grid.
    '''

    PROPERTIES = (
        GROUP_NAME, MEMBER_ROLE, MEMBER_SERVER, EXTERNAL_SERVER,
        MEMBER_NAME, GRID_REPLICATE, LEAD,
        ENABLE_PREFERRED_PRIMARIES, PREFERRED_PRIMARIES
    ) = (
        'group_name', 'member_role', 'member_server', 'external_server',
        'name', 'grid_replicate', 'lead',
        'enable_preferred_primaries', 'preferred_primaries'
    )

    # for now, only support grid members
    # not 'external_primary', 'external_secondary'
    MEMBER_ROLES = ['grid_primary', 'grid_secondary']

    ATTRIBUTES = (
        NS_GROUP,
    ) = (
        'name_server_group',
    )

    support_status = support.SupportStatus(
        support.UNSUPPORTED,
        _('See support.infoblox.com for support.'))

    properties_schema = {
        GROUP_NAME: properties.Schema(
            properties.Schema.STRING,
            _('Name server group name.'),
        ),
        MEMBER_ROLE: properties.Schema(
            properties.Schema.STRING,
            _('The role the member plays in the group.'),
            constraints=[
                constraints.AllowedValues(MEMBER_ROLES)
            ]
        ),
        MEMBER_SERVER: properties.Schema(
            properties.Schema.MAP,
            _('A grid member settings in this group.'),
            schema={
                MEMBER_NAME: properties.Schema(
                    properties.Schema.STRING,
                    _('The member name.'),
                    required=True
                ),
                GRID_REPLICATE: properties.Schema(
                    properties.Schema.BOOLEAN,
                    _('Determines if grid replication or zone transfer will '
                      'be used to this server.'),
                    default=True
                ),
                LEAD: properties.Schema(
                    properties.Schema.BOOLEAN,
                    _('Determines if this member should serve as the lead '
                      'secondary for the group.'),
                    default=False
                ),
            }
        ),
    }

    attributes_schema = {
        NS_GROUP: attributes.Schema(
            _('The name server group details.'))
    }

    def infoblox(self):
        if not getattr(self, 'infoblox_object', None):
            self.infoblox_object = resource_utils.connect_to_infoblox()
        return self.infoblox_object

    def _remove_member(self, member_list, member):
        i = 0
        for m in member_list:
            if m['name'] == member['name']:
                del member_list[i]
            i += 1

    def _add_member(self, member_list, member):
        # remove it if it is already there, so we get any updates
        self._remove_member(member_list, member)
        member_list.append(member)

    def _get_ns_group(self, group_name):
        LOG.debug("LOADING NSGROUP: %s" % group_name)
        groups = self.infoblox().get_ns_group(
            group_name,
            return_fields=['name', 'grid_primary', 'grid_secondaries']
        )
        if len(groups) == 0:
<<<<<<< HEAD
            raise exception.EntityNotFound(entity='Name Server Group',
                                           name=group_name)
=======
            raise exception.NotFound(
                'Name Server Group %s not found' % group_name
            )

>>>>>>> c248baa8
        return groups[0]

    def handle_create(self):
        group_name = self.properties[self.GROUP_NAME]
        group = self._get_ns_group(group_name)
        LOG.debug("NSGROUP: %s" % group)

        member_role = self.properties[self.MEMBER_ROLE]
        member = self.properties[self.MEMBER_SERVER]
        if member_role == 'grid_primary':
            self._remove_member(group['grid_secondaries'], member)
            self._add_member(group['grid_primary'], member)
        elif member_role == 'grid_secondary':
            self._remove_member(group['grid_primary'], member)
            self._add_member(group['grid_secondaries'], member)

        self.infoblox().update_ns_group(group_name, group)
        self.resource_id_set(
            "%s/%s/%s" % (group_name, member_role, member['name'])
        )

    def handle_delete(self):
        LOG.debug("NSGROUP %s DELETE" % self.resource_id)
        if self.resource_id is None:
            return None

        group_name, member_role, member_name = self.resource_id.split('/')
        member = {'name': member_name}
        field_name = 'grid_primary'
        if member_role == 'grid_secondary':
            field_name = 'grid_secondaries'

        group = self._get_ns_group(group_name)

        LOG.debug("NSGROUP for DELETE: %s" % group)
        self._remove_member(group[field_name], member)
        LOG.debug("NSGROUP update DELETE: %s" % group)
        self.infoblox().update_ns_group(group_name, group)

    def _resolve_attribute(self, name):
        LOG.debug("RESOLVE ATTRIBUTE: %s" % name)
        group_name = self.properties[self.GROUP_NAME]
        group = self._get_ns_group(group_name)
        if name == self.NS_GROUP:
            return group
        return None


def resource_mapping():
    return {
        'Infoblox::Grid::NameServerGroupMember': NameServerGroupMember,
    }<|MERGE_RESOLUTION|>--- conflicted
+++ resolved
@@ -126,15 +126,9 @@
             return_fields=['name', 'grid_primary', 'grid_secondaries']
         )
         if len(groups) == 0:
-<<<<<<< HEAD
-            raise exception.EntityNotFound(entity='Name Server Group',
-                                           name=group_name)
-=======
             raise exception.NotFound(
                 'Name Server Group %s not found' % group_name
             )
-
->>>>>>> c248baa8
         return groups[0]
 
     def handle_create(self):
