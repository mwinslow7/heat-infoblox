# The order of packages is significant, because pip processes them in the order
# of appearance. Changing the order has an impact on the overall integration
# process, which may cause wedges in the gate later.

<<<<<<< HEAD
pbr!=0.7,<1.0,>=0.6
Babel>=1.3
oslo.config<1.10.0,>=1.9.3 # Apache-2.0
infoblox-netmri>=0.1.1
=======
pbr>=1.6
Babel>=1.3
oslo.config>=2.3.0 # Apache-2.0
infoblox-netmri>=0.1.3
>>>>>>> 3f8e8940
<|MERGE_RESOLUTION|>--- conflicted
+++ resolved
@@ -2,14 +2,7 @@
 # of appearance. Changing the order has an impact on the overall integration
 # process, which may cause wedges in the gate later.
 
-<<<<<<< HEAD
 pbr!=0.7,<1.0,>=0.6
 Babel>=1.3
 oslo.config<1.10.0,>=1.9.3 # Apache-2.0
-infoblox-netmri>=0.1.1
-=======
-pbr>=1.6
-Babel>=1.3
-oslo.config>=2.3.0 # Apache-2.0
-infoblox-netmri>=0.1.3
->>>>>>> 3f8e8940
+infoblox-netmri>=0.1.3